--- conflicted
+++ resolved
@@ -263,20 +263,11 @@
     """test that a fn of Bolton optimizer is working as expected.
 
       Args:
-<<<<<<< HEAD
-        r:
-        shape:
-        n_out:
-        init_value:
-        result:
-=======
         r: Radius value for StrongConvex loss function.
         shape: input_dimensionality
         n_out: output dimensionality
         init_value: the initial value for 'constant' kernel initializer
-        result: the expected output after projection.fFF
-
->>>>>>> 71c4a11e
+        result: the expected output after projection.
     """
     tf.random.set_seed(1)
     @tf.function
@@ -463,11 +454,7 @@
   ])
   def test_not_reroute_fn(self, fn, args):
     """Test function is not rerouted.
-<<<<<<< HEAD
- 
-=======
-
->>>>>>> 71c4a11e
+
       Test that a fn that should not be rerouted to the internal optimizer is
       in fact not rerouted.
 
@@ -506,11 +493,7 @@
   ])
   def test_reroute_attr(self, attr):
     """Test a function is rerouted.
-<<<<<<< HEAD
- 
-=======
-
->>>>>>> 71c4a11e
+
       Test that attribute of internal optimizer is correctly rerouted to the
       internal optimizer.
 
@@ -529,11 +512,7 @@
   ])
   def test_attribute_error(self, attr):
     """Test rerouting of attributes.
-<<<<<<< HEAD
- 
-=======
-
->>>>>>> 71c4a11e
+
       Test that attribute of internal optimizer is correctly rerouted to the
       internal optimizer
 
@@ -560,11 +539,7 @@
     """Test attribute of internal opt correctly rerouted to the internal opt.
 
       Args:
-<<<<<<< HEAD
-        err_msg:
-=======
         err_msg: The expected error message from the scheduler bad call.
->>>>>>> 71c4a11e
     """
     scheduler = opt.GammaBetaDecreasingStep()
     with self.assertRaisesRegexp(Exception, err_msg):  # pylint: disable=deprecated-method
@@ -583,22 +558,12 @@
   ])
   def test_call(self, step, res):
     """Test call.
-<<<<<<< HEAD
- 
-=======
-
->>>>>>> 71c4a11e
       Test that attribute of internal optimizer is correctly rerouted to the
       internal optimizer
 
       Args:
-<<<<<<< HEAD
-        step:
-        res:
-=======
         step: step number to 'GammaBetaDecreasingStep' 'Scheduler'.
         res: expected result from call to 'GammaBetaDecreasingStep' 'Scheduler'.
->>>>>>> 71c4a11e
     """
     beta = _ops.convert_to_tensor_v2(2, dtype=tf.float32)
     gamma = _ops.convert_to_tensor_v2(1, dtype=tf.float32)
